<<<<<<< HEAD
{-# LANGUAGE CPP, BangPatterns, GeneralizedNewtypeDeriving, OverloadedStrings,
    Rank2Types, RecordWildCards, TypeFamilies #-}
=======
{-# LANGUAGE CPP, BangPatterns, GeneralizedNewtypeDeriving,
    OverloadedStrings, Rank2Types, RecordWildCards, TypeFamilies #-}
>>>>>>> c330427e
-- |
-- Module      :  Data.Attoparsec.Internal.Types
-- Copyright   :  Bryan O'Sullivan 2007-2015
-- License     :  BSD3
--
-- Maintainer  :  bos@serpentine.com
-- Stability   :  experimental
-- Portability :  unknown
--
-- Simple, efficient parser combinators, loosely based on the Parsec
-- library.

module Data.Attoparsec.Internal.Types
    (
      Parser(..)
    , State
    , Failure
    , Success
    , Pos(..)
    , IResult(..)
    , More(..)
    , (<>)
    , Chunk(..)
    ) where

import Control.Applicative as App (Applicative(..), (<$>))
import Control.Applicative (Alternative(..))
import Control.DeepSeq (NFData(rnf))
import Control.Monad (MonadPlus(..))
import qualified Control.Monad.Fail as Fail (MonadFail(..))
import Data.Monoid as Mon (Monoid(..))
import Data.Semigroup  (Semigroup(..))
import Data.Word (Word8)
import Data.ByteString (ByteString)
import qualified Data.ByteString as BS
import Data.ByteString.Internal (w2c)
import Data.Text (Text)
import qualified Data.Text as Text
import Data.Text.Unsafe (Iter(..))
import Prelude hiding (succ)
import qualified Data.Attoparsec.ByteString.Buffer as B
import qualified Data.Attoparsec.Text.Buffer as T

newtype Pos = Pos { fromPos :: Int }
            deriving (Eq, Ord, Show, Num)

-- | The result of a parse.  This is parameterised over the type @i@
-- of string that was processed.
--
-- This type is an instance of 'Functor', where 'fmap' transforms the
-- value in a 'Done' result.
data IResult i r =
    Fail i [String] String
    -- ^ The parse failed.  The @i@ parameter is the input that had
    -- not yet been consumed when the failure occurred.  The
    -- @[@'String'@]@ is a list of contexts in which the error
    -- occurred.  The 'String' is the message describing the error, if
    -- any.
  | Partial (i -> IResult i r)
    -- ^ Supply this continuation with more input so that the parser
    -- can resume.  To indicate that no more input is available, pass
    -- an empty string to the continuation.
    --
    -- __Note__: if you get a 'Partial' result, do not call its
    -- continuation more than once.
  | Done i r
    -- ^ The parse succeeded.  The @i@ parameter is the input that had
    -- not yet been consumed (if any) when the parse succeeded.

instance (Show i, Show r) => Show (IResult i r) where
    showsPrec d ir = showParen (d > 10) $
      case ir of
        (Fail t stk msg) -> showString "Fail" . f t . f stk . f msg
        (Partial _)      -> showString "Partial _"
        (Done t r)       -> showString "Done" . f t . f r
      where f :: Show a => a -> ShowS
            f x = showChar ' ' . showsPrec 11 x

instance (NFData i, NFData r) => NFData (IResult i r) where
    rnf (Fail t stk msg) = rnf t `seq` rnf stk `seq` rnf msg
    rnf (Partial _)  = ()
    rnf (Done t r)   = rnf t `seq` rnf r
    {-# INLINE rnf #-}

instance Functor (IResult i) where
    fmap _ (Fail t stk msg) = Fail t stk msg
    fmap f (Partial k)      = Partial (fmap f . k)
    fmap f (Done t r)   = Done t (f r)

-- | The core parser type.  This is parameterised over the type @i@
-- of string being processed.
--
-- This type is an instance of the following classes:
--
-- * 'Monad', where 'fail' throws an exception (i.e. fails) with an
--   error message.
--
-- * 'Functor' and 'Applicative', which follow the usual definitions.
--
-- * 'MonadPlus', where 'mzero' fails (with no error message) and
--   'mplus' executes the right-hand parser if the left-hand one
--   fails.  When the parser on the right executes, the input is reset
--   to the same state as the parser on the left started with. (In
--   other words, attoparsec is a backtracking parser that supports
--   arbitrary lookahead.)
--
-- * 'Alternative', which follows 'MonadPlus'.
newtype Parser i a = Parser {
      runParser :: forall r.
                   State i -> Pos -> More
                -> Failure i (State i)   r
                -> Success i (State i) a r
                -> IResult i r
    }

type family State i
type instance State ByteString = B.Buffer
type instance State Text = T.Buffer

type Failure i t   r = t -> Pos -> More -> [String] -> String
                       -> IResult i r
type Success i t a r = t -> Pos -> More -> a -> IResult i r

-- | Have we read all available input?
data More = Complete | Incomplete
            deriving (Eq, Show)

instance Semigroup More where
    c@Complete <> _ = c
    _          <> m = m

instance Mon.Monoid More where
    mappend = (<>)
    mempty  = Incomplete

instance Monad (Parser i) where
<<<<<<< HEAD
#if !MIN_VERSION_base(4,13,0)
=======
#if !(MIN_VERSION_base(4,13,0))
>>>>>>> c330427e
    fail = Fail.fail
    {-# INLINE fail #-}
#endif

    return = App.pure
    {-# INLINE return #-}

    m >>= k = Parser $ \t !pos more lose succ ->
        let succ' t' !pos' more' a = runParser (k a) t' pos' more' lose succ
        in runParser m t pos more lose succ'
    {-# INLINE (>>=) #-}

    (>>) = (*>)
    {-# INLINE (>>) #-}


instance Fail.MonadFail (Parser i) where
    fail err = Parser $ \t pos more lose _succ -> lose t pos more [] msg
      where msg = "Failed reading: " ++ err
    {-# INLINE fail #-}

plus :: Parser i a -> Parser i a -> Parser i a
plus f g = Parser $ \t pos more lose succ ->
  let lose' t' _pos' more' _ctx _msg = runParser g t' pos more' lose succ
  in runParser f t pos more lose' succ

instance MonadPlus (Parser i) where
    mzero = fail "mzero"
    {-# INLINE mzero #-}
    mplus = plus

instance Functor (Parser i) where
    fmap f p = Parser $ \t pos more lose succ ->
      let succ' t' pos' more' a = succ t' pos' more' (f a)
      in runParser p t pos more lose succ'
    {-# INLINE fmap #-}

apP :: Parser i (a -> b) -> Parser i a -> Parser i b
apP d e = do
  b <- d
  a <- e
  return (b a)
{-# INLINE apP #-}

instance Applicative (Parser i) where
    pure v = Parser $ \t !pos more _lose succ -> succ t pos more v
    {-# INLINE pure #-}
    (<*>)  = apP
    {-# INLINE (<*>) #-}
    m *> k = m >>= \_ -> k
    {-# INLINE (*>) #-}
    x <* y = x >>= \a -> y >> pure a
    {-# INLINE (<*) #-}

instance Semigroup (Parser i a) where
    (<>) = plus
    {-# INLINE (<>) #-}

instance Monoid (Parser i a) where
    mempty  = fail "mempty"
    {-# INLINE mempty #-}
    mappend = (<>)
    {-# INLINE mappend #-}

instance Alternative (Parser i) where
    empty = fail "empty"
    {-# INLINE empty #-}

    (<|>) = plus
    {-# INLINE (<|>) #-}

    many v = many_v
      where
        many_v = some_v <|> pure []
        some_v = (:) <$> v <*> many_v
    {-# INLINE many #-}

    some v = some_v
      where
        many_v = some_v <|> pure []
        some_v = (:) <$> v <*> many_v
    {-# INLINE some #-}

-- | A common interface for input chunks.
class Monoid c => Chunk c where
  type ChunkElem c
  -- | Test if the chunk is empty.
  nullChunk :: c -> Bool
  -- | Append chunk to a buffer.
  pappendChunk :: State c -> c -> State c
  -- | Position at the end of a buffer. The first argument is ignored.
  atBufferEnd :: c -> State c -> Pos
  -- | Return the buffer element at the given position along with its length.
  bufferElemAt :: c -> Pos -> State c -> Maybe (ChunkElem c, Int)
  -- | Map an element to the corresponding character.
  --   The first argument is ignored.
  chunkElemToChar :: c -> ChunkElem c -> Char

instance Chunk ByteString where
  type ChunkElem ByteString = Word8
  nullChunk = BS.null
  {-# INLINE nullChunk #-}
  pappendChunk = B.pappend
  {-# INLINE pappendChunk #-}
  atBufferEnd _ = Pos . B.length
  {-# INLINE atBufferEnd #-}
  bufferElemAt _ (Pos i) buf
    | i < B.length buf = Just (B.unsafeIndex buf i, 1)
    | otherwise = Nothing
  {-# INLINE bufferElemAt #-}
  chunkElemToChar _ = w2c
  {-# INLINE chunkElemToChar #-}

instance Chunk Text where
  type ChunkElem Text = Char
  nullChunk = Text.null
  {-# INLINE nullChunk #-}
  pappendChunk = T.pappend
  {-# INLINE pappendChunk #-}
  atBufferEnd _ = Pos . T.length
  {-# INLINE atBufferEnd #-}
  bufferElemAt _ (Pos i) buf
    | i < T.length buf = let Iter c l = T.iter buf i in Just (c, l)
    | otherwise = Nothing
  {-# INLINE bufferElemAt #-}
  chunkElemToChar _ = id
  {-# INLINE chunkElemToChar #-}<|MERGE_RESOLUTION|>--- conflicted
+++ resolved
@@ -1,10 +1,5 @@
-<<<<<<< HEAD
-{-# LANGUAGE CPP, BangPatterns, GeneralizedNewtypeDeriving, OverloadedStrings,
-    Rank2Types, RecordWildCards, TypeFamilies #-}
-=======
 {-# LANGUAGE CPP, BangPatterns, GeneralizedNewtypeDeriving,
     OverloadedStrings, Rank2Types, RecordWildCards, TypeFamilies #-}
->>>>>>> c330427e
 -- |
 -- Module      :  Data.Attoparsec.Internal.Types
 -- Copyright   :  Bryan O'Sullivan 2007-2015
@@ -141,11 +136,7 @@
     mempty  = Incomplete
 
 instance Monad (Parser i) where
-<<<<<<< HEAD
 #if !MIN_VERSION_base(4,13,0)
-=======
-#if !(MIN_VERSION_base(4,13,0))
->>>>>>> c330427e
     fail = Fail.fail
     {-# INLINE fail #-}
 #endif
