--- conflicted
+++ resolved
@@ -1,9 +1,5 @@
 name:            attoparsec
-<<<<<<< HEAD
 version:         0.13.3
-=======
-version:         0.13.2.4
->>>>>>> 7fb54f68
 license:         BSD3
 license-file:    LICENSE
 category:        Text, Parsing
@@ -112,6 +108,7 @@
                   Data.Attoparsec.ByteString.Lazy
                   Data.Attoparsec.Combinator
                   Data.Attoparsec.Internal
+                  Data.Attoparsec.Internal.Compat
                   Data.Attoparsec.Internal.Fhthagn
                   Data.Attoparsec.Internal.Types
                   Data.Attoparsec.Number
