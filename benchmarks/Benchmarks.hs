{-# LANGUAGE BangPatterns, CPP #-}

import Control.Applicative
import Control.DeepSeq (NFData(rnf))
import Criterion.Main (bench, bgroup, defaultMain, nf, whnf)
import Data.Bits (unsafeShiftL)
import Data.ByteString.Internal (ByteString(..))
import Data.Char
import Data.Word (Word32)
import Text.Parsec.Text ()
import Text.Parsec.Text.Lazy ()
import qualified Data.Attoparsec.ByteString as AB
import qualified Data.Attoparsec.ByteString.Char8 as AC
import qualified Data.Attoparsec.ByteString.Lazy as ABL
import qualified Data.Attoparsec.Text as AT
import qualified Data.Attoparsec.Text.Lazy as ATL
import qualified Data.ByteString as B
import qualified Data.ByteString.Char8 as BC
import qualified Data.ByteString.Lazy as BL
import qualified Data.Text as T
import qualified Data.Text.Lazy as TL
import Data.Word (Word8)
import qualified Text.Parsec as P

#if !MIN_VERSION_bytestring(0,10,0)
instance NFData ByteString where
    rnf (PS _ _ _) = ()
#endif

instance NFData P.ParseError where
    rnf = rnf . show

chunksOf :: Int -> [a] -> [[a]]
chunksOf k = go
  where go xs = case splitAt k xs of
                  ([],_)  -> []
                  (y, ys) -> y : go ys

fromLazy :: BL.ByteString -> B.ByteString
fromLazy = B.concat . BL.toChunks

main = do
  let s  = take 1024 . cycle $ ['a'..'z'] ++ ['A'..'Z']
      !b = BC.pack s
      !bl = BL.fromChunks . map BC.pack . chunksOf 4 $ s
      !t = T.pack s
      !tl = TL.fromChunks . map T.pack . chunksOf 4 $ s
  defaultMain [
     bgroup "many" [
       bgroup "attoparsec" [
         bench "B" $ nf (AB.parse (many (AC.satisfy AC.isAlpha_ascii))) b
       , bench "BL" $ nf (ABL.parse (many (AC.satisfy AC.isAlpha_ascii))) bl
       , bench "T" $ nf (AT.parse (many (AT.satisfy AC.isAlpha_ascii))) t
       , bench "TL" $ nf (ATL.parse (many (AT.satisfy AC.isAlpha_ascii))) tl
       ]
     , bgroup "parsec" [
         bench "S" $ nf (P.parse (many (P.satisfy AC.isAlpha_ascii)) "") s
       , bench "B" $ nf (P.parse (many (P.satisfy AC.isAlpha_ascii)) "") b
       , bench "BL" $ nf (P.parse (many (P.satisfy AC.isAlpha_ascii)) "") bl
       , bench "T" $ nf (P.parse (many (P.satisfy AC.isAlpha_ascii)) "") t
       , bench "TL" $ nf (P.parse (many (P.satisfy AC.isAlpha_ascii)) "") tl
       ]
     ]
   , bgroup "comparison" [
       bgroup "many-vs-takeWhile" [
         bench "many" $ nf (AB.parse (many (AC.satisfy AC.isAlpha_ascii))) b
       , bench "takeWhile" $ nf (AB.parse (AC.takeWhile AC.isAlpha_ascii)) b
       ]
     , bgroup "letter-vs-isAlpha" [
         bench "letter" $ nf (AB.parse (many AC.letter_ascii)) b
       , bench "isAlpha" $ nf (AB.parse (many (AC.satisfy AC.isAlpha_ascii))) b
       ]
     ]
   , bgroup "takeWhile" [
       bench "isAlpha" $ nf (ABL.parse (AC.takeWhile isAlpha)) bl
     , bench "isAlpha_ascii" $ nf (ABL.parse (AC.takeWhile AC.isAlpha_ascii)) bl
     , bench "isAlpha_iso8859_15" $ nf (ABL.parse (AC.takeWhile AC.isAlpha_iso8859_15)) bl
     ]
   , bench "word32LE" $ nf (AB.parse word32LE) b
   , bgroup "scan" [
       bench "short" $ nf (AB.parse quotedString) (BC.pack "abcdefghijk\"")
     , bench "long" $ nf (AB.parse quotedString) b
     ]

   , let strN     = "1234.56789"
         strNePos = "1234.56789e3"
         strNeNeg = "1234.56789e-3"
     in
     bgroup "numbers"
     [ let !tN     = T.pack strN
           !tNePos = T.pack strNePos
           !tNeNeg = T.pack strNeNeg
       in bgroup "Text"
       [
         bgroup "no power"
         [ bench "double"     $ nf (AT.parseOnly AT.double)                            tN
         , bench "number"     $ nf (AT.parseOnly AT.number)                            tN
         , bench "rational"   $ nf (AT.parseOnly (AT.rational :: AT.Parser Rational))  tN
<<<<<<< HEAD
=======
         , bench "scientific" $ nf (AT.parseOnly (AT.rational :: AT.Parser Scientifc)) tN
>>>>>>> 3f15e46d
         ]
       , bgroup "positive power"
         [ bench "double"     $ nf (AT.parseOnly AT.double)                            tNePos
         , bench "number"     $ nf (AT.parseOnly AT.number)                            tNePos
         , bench "rational"   $ nf (AT.parseOnly (AT.rational :: AT.Parser Rational))  tNePos
<<<<<<< HEAD
=======
         , bench "scientific" $ nf (AT.parseOnly (AT.rational :: AT.Parser Scientifc)) tNePos
>>>>>>> 3f15e46d
         ]
       , bgroup "negative power"
         [ bench "double"     $ nf (AT.parseOnly AT.double)                            tNeNeg
         , bench "number"     $ nf (AT.parseOnly AT.number)                            tNeNeg
         , bench "rational"   $ nf (AT.parseOnly (AT.rational :: AT.Parser Rational))  tNeNeg
<<<<<<< HEAD
=======
         , bench "scientific" $ nf (AT.parseOnly (AT.rational :: AT.Parser Scientifc)) tNeNeg
>>>>>>> 3f15e46d
         ]
       ]
     , let !bN     = BC.pack strN
           !bNePos = BC.pack strNePos
           !bNeNeg = BC.pack strNeNeg
       in bgroup "ByteString"
       [ bgroup "no power"
         [ bench "double"     $ nf (AC.parseOnly AC.double)                             bN
         , bench "number"     $ nf (AC.parseOnly AC.number)                             bN
         , bench "rational"   $ nf (AC.parseOnly (AC.rational :: AC.Parser Rational))   bN
<<<<<<< HEAD
=======
         , bench "scientific" $ nf (AC.parseOnly (AC.rational :: AC.Parser Scientific)) bN
>>>>>>> 3f15e46d
         ]
       , bgroup "positive power"
         [ bench "double"     $ nf (AC.parseOnly AC.double)                             bNePos
         , bench "number"     $ nf (AC.parseOnly AC.number)                             bNePos
         , bench "rational"   $ nf (AC.parseOnly (AC.rational :: AC.Parser Rational))   bNePos
<<<<<<< HEAD
=======
         , bench "scientific" $ nf (AC.parseOnly (AC.rational :: AC.Parser Scientific)) bNePos
>>>>>>> 3f15e46d
         ]
       , bgroup "negative power"
         [ bench "double"     $ nf (AC.parseOnly AC.double)                             bNeNeg
         , bench "number"     $ nf (AC.parseOnly AC.number)                             bNeNeg
         , bench "rational"   $ nf (AC.parseOnly (AC.rational :: AC.Parser Rational))   bNeNeg
<<<<<<< HEAD
=======
         , bench "scientific" $ nf (AC.parseOnly (AC.rational :: AC.Parser Scientific)) bNeNeg
>>>>>>> 3f15e46d
         ]
       ]
     ]
   ]

-- Benchmarks bind and (potential) bounds-check merging.
word32LE :: AB.Parser Word32
word32LE = do
    w1 <- AB.anyWord8
    w2 <- AB.anyWord8
    w3 <- AB.anyWord8
    w4 <- AB.anyWord8
    return $! (fromIntegral w1 :: Word32) +
        fromIntegral w2 `unsafeShiftL` 8 +
        fromIntegral w3 `unsafeShiftL` 16 +
        fromIntegral w4 `unsafeShiftL` 32

doubleQuote, backslash :: Word8
doubleQuote = 34
backslash = 92
{-# INLINE backslash #-}
{-# INLINE doubleQuote #-}

-- | Parse a string without a leading quote.
quotedString :: AB.Parser B.ByteString
quotedString = AB.scan False $ \s c -> if s then Just False
                                       else if c == doubleQuote
                                            then Nothing
                                            else Just (c == backslash)<|MERGE_RESOLUTION|>--- conflicted
+++ resolved
@@ -6,6 +6,7 @@
 import Data.Bits (unsafeShiftL)
 import Data.ByteString.Internal (ByteString(..))
 import Data.Char
+import Data.Scientific (Scientific(..))
 import Data.Word (Word32)
 import Text.Parsec.Text ()
 import Text.Parsec.Text.Lazy ()
@@ -96,28 +97,19 @@
          [ bench "double"     $ nf (AT.parseOnly AT.double)                            tN
          , bench "number"     $ nf (AT.parseOnly AT.number)                            tN
          , bench "rational"   $ nf (AT.parseOnly (AT.rational :: AT.Parser Rational))  tN
-<<<<<<< HEAD
-=======
-         , bench "scientific" $ nf (AT.parseOnly (AT.rational :: AT.Parser Scientifc)) tN
->>>>>>> 3f15e46d
+         , bench "scientific" $ nf (AT.parseOnly (AT.rational :: AT.Parser Scientific)) tN
          ]
        , bgroup "positive power"
          [ bench "double"     $ nf (AT.parseOnly AT.double)                            tNePos
          , bench "number"     $ nf (AT.parseOnly AT.number)                            tNePos
          , bench "rational"   $ nf (AT.parseOnly (AT.rational :: AT.Parser Rational))  tNePos
-<<<<<<< HEAD
-=======
-         , bench "scientific" $ nf (AT.parseOnly (AT.rational :: AT.Parser Scientifc)) tNePos
->>>>>>> 3f15e46d
+         , bench "scientific" $ nf (AT.parseOnly (AT.rational :: AT.Parser Scientific)) tNePos
          ]
        , bgroup "negative power"
          [ bench "double"     $ nf (AT.parseOnly AT.double)                            tNeNeg
          , bench "number"     $ nf (AT.parseOnly AT.number)                            tNeNeg
          , bench "rational"   $ nf (AT.parseOnly (AT.rational :: AT.Parser Rational))  tNeNeg
-<<<<<<< HEAD
-=======
-         , bench "scientific" $ nf (AT.parseOnly (AT.rational :: AT.Parser Scientifc)) tNeNeg
->>>>>>> 3f15e46d
+         , bench "scientific" $ nf (AT.parseOnly (AT.rational :: AT.Parser Scientific)) tNeNeg
          ]
        ]
      , let !bN     = BC.pack strN
@@ -128,28 +120,19 @@
          [ bench "double"     $ nf (AC.parseOnly AC.double)                             bN
          , bench "number"     $ nf (AC.parseOnly AC.number)                             bN
          , bench "rational"   $ nf (AC.parseOnly (AC.rational :: AC.Parser Rational))   bN
-<<<<<<< HEAD
-=======
          , bench "scientific" $ nf (AC.parseOnly (AC.rational :: AC.Parser Scientific)) bN
->>>>>>> 3f15e46d
          ]
        , bgroup "positive power"
          [ bench "double"     $ nf (AC.parseOnly AC.double)                             bNePos
          , bench "number"     $ nf (AC.parseOnly AC.number)                             bNePos
          , bench "rational"   $ nf (AC.parseOnly (AC.rational :: AC.Parser Rational))   bNePos
-<<<<<<< HEAD
-=======
          , bench "scientific" $ nf (AC.parseOnly (AC.rational :: AC.Parser Scientific)) bNePos
->>>>>>> 3f15e46d
          ]
        , bgroup "negative power"
          [ bench "double"     $ nf (AC.parseOnly AC.double)                             bNeNeg
          , bench "number"     $ nf (AC.parseOnly AC.number)                             bNeNeg
          , bench "rational"   $ nf (AC.parseOnly (AC.rational :: AC.Parser Rational))   bNeNeg
-<<<<<<< HEAD
-=======
          , bench "scientific" $ nf (AC.parseOnly (AC.rational :: AC.Parser Scientific)) bNeNeg
->>>>>>> 3f15e46d
          ]
        ]
      ]
