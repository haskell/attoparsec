-- These benchmarks are not intended to be installed.
-- So don't install 'em.

name: attoparsec-benchmarks
version: 0
cabal-version: >=1.6
build-type: Simple

executable attoparsec-benchmarks
  main-is: Benchmarks.hs
  other-modules:
<<<<<<< HEAD
=======
    Headers
>>>>>>> 15e4090d
    Numbers
  hs-source-dirs: .. .
  ghc-options: -O2 -Wall
  build-depends:
    array,
    base == 4.*,
    bytestring,
    criterion >= 0.8.1.0,
    deepseq >= 1.1,
    parsec >= 3.1.2,
    scientific,
    text >= 0.11.3.1<|MERGE_RESOLUTION|>--- conflicted
+++ resolved
@@ -9,10 +9,7 @@
 executable attoparsec-benchmarks
   main-is: Benchmarks.hs
   other-modules:
-<<<<<<< HEAD
-=======
     Headers
->>>>>>> 15e4090d
     Numbers
   hs-source-dirs: .. .
   ghc-options: -O2 -Wall
