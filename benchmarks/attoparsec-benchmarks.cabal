-- These benchmarks are not intended to be installed.
-- So don't install 'em.

name: attoparsec-benchmarks
version: 0
cabal-version: >=1.6
build-type: Simple

executable attoparsec-benchmarks
  main-is: Benchmarks.hs
  other-modules:
    Common
    HeadersByteString
    HeadersText
    Links
    Numbers
  hs-source-dirs: .. .
  ghc-options: -O2 -Wall
  build-depends:
    aeson,
    array,
    base == 4.*,
<<<<<<< HEAD
    bytestring,
    criterion >= 0.8.1.0,
=======
    bytestring >= 0.10.4.0,
    criterion >= 0.5,
>>>>>>> 0bbf1321
    deepseq >= 1.1,
    directory,
    filepath,
    parsec >= 3.1.2,
    scientific,
<<<<<<< HEAD
    text >= 0.11.3.1
=======
    text >= 1.1.1.0,
    unordered-containers,
    vector
>>>>>>> 0bbf1321
<|MERGE_RESOLUTION|>--- conflicted
+++ resolved
@@ -20,22 +20,13 @@
     aeson,
     array,
     base == 4.*,
-<<<<<<< HEAD
-    bytestring,
+    bytestring >= 0.10.4.0,
     criterion >= 0.8.1.0,
-=======
-    bytestring >= 0.10.4.0,
-    criterion >= 0.5,
->>>>>>> 0bbf1321
     deepseq >= 1.1,
     directory,
     filepath,
     parsec >= 3.1.2,
     scientific,
-<<<<<<< HEAD
-    text >= 0.11.3.1
-=======
     text >= 1.1.1.0,
     unordered-containers,
-    vector
->>>>>>> 0bbf1321
+    vector